from __future__ import annotations

import re
import sys
from pathlib import Path
from typing import Any, Tuple

from loguru import logger

<<<<<<< HEAD
__version__ = "1.5.10"
=======
__version__ = "1.8.0"
>>>>>>> a5534373

version = __version__


def clean_value(s: str):
    """Cleans a string to be a standard value, such as one that might be a python variable name

    Contains similar logic to
    https://github.com/apache/airflow/blob/279d1f7c6483910906a567d8416cd2f230c9df31/airflow/utils/helpers.py#L50

    - Changes - to _
    - Changes spaces to _
    - Strips anything non-alphanumeric and not _ or .
    - Adds an "n" prefix if it starts with a number.
    - snake_cases the string

    ```pycon
    >>> clean_value("MyTaskId")
    'my_task_id'
    >>> clean_value("my-Task ID")
    'my_task_id'
    >>> clean_value("01 My Task")
    'n01_my_task'

    ```
    """
    import inflection

    s = s[:250]  # shorten the string to 250 chars max
    s = inflection.underscore(s)  # swap to snake_case
    s = re.sub("[ -]", "_", s)  # swap space or dash to _
    s = re.sub("[^A-Za-z0-9_.]", "", s)  # remove anything that isn't alphanum or _ or .
    s = re.sub(r"^(\d)", r"n\1", s)  # prefix a number at the start with an "n"
    return s


def insert_cwd_to_sys_path():
    """Insert the current directory to `sys.path`, if it is not already there.

    This is used for finding translation rulesets locally (or as a `.pyz`, locally)

    ```pycon
    >>>  # setup - del from sys.path if it's there
    ... path = str(Path.cwd()); sys.path = [p for p in sys.path if p != path]
    >>> path in sys.path
    False
    >>> insert_cwd_to_sys_path()
    >>> path in sys.path
    True
    """
    cwd = Path.cwd()
    logger.debug(f"Adding current directory {cwd} to sys.path")
    if str(cwd) not in sys.path:
        sys.path.insert(0, str(cwd))


def import_from_qualname(qualname) -> Tuple[str, Any]:
    """Import a function or module from a qualified name
    :param qualname: The qualified name of the function or module to import (e.g. a.b.d.MyOperator or json)
    :return Tuple[str, Any]: The name of the function or module, and the function or module itself
    >>> import_from_qualname("json.loads")
    ('loads', <function loads at ...>)
    >>> import_from_qualname("json")
    ('json', <module 'json' from '...'>)
    """
    from importlib import import_module

    [module, name] = qualname.rsplit(".", 1) if "." in qualname else [qualname, qualname]
    imported_module = import_module(module)
    return (
        name,
        getattr(imported_module, name) if "." in qualname else imported_module,
    )<|MERGE_RESOLUTION|>--- conflicted
+++ resolved
@@ -7,11 +7,8 @@
 
 from loguru import logger
 
-<<<<<<< HEAD
-__version__ = "1.5.10"
-=======
+
 __version__ = "1.8.0"
->>>>>>> a5534373
 
 version = __version__
 
